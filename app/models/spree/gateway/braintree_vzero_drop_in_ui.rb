module Spree
  class Gateway::BraintreeVzeroDropInUI < Spree::Gateway::BraintreeVzeroBase
    preference :dropin_container, :string, default: 'payment-form'
<<<<<<< HEAD
    preference :checkout_form_id, :string, default: 'checkout_form_payment'
    preference :error_messages_container_id, :string, default: 'content'
=======
    preference :dropin_checkout_form_id, :string, default: 'checkout_form_payment'
    preference :dropin_error_messages_container_id, :string, default: 'content'
    preference :store_payments_in_vault, :select, default: -> { { values: [:do_not_store, :store_only_on_success, :store_all] } }
>>>>>>> 3ed5858e
  end
end<|MERGE_RESOLUTION|>--- conflicted
+++ resolved
@@ -1,13 +1,8 @@
 module Spree
   class Gateway::BraintreeVzeroDropInUI < Spree::Gateway::BraintreeVzeroBase
     preference :dropin_container, :string, default: 'payment-form'
-<<<<<<< HEAD
     preference :checkout_form_id, :string, default: 'checkout_form_payment'
     preference :error_messages_container_id, :string, default: 'content'
-=======
-    preference :dropin_checkout_form_id, :string, default: 'checkout_form_payment'
-    preference :dropin_error_messages_container_id, :string, default: 'content'
     preference :store_payments_in_vault, :select, default: -> { { values: [:do_not_store, :store_only_on_success, :store_all] } }
->>>>>>> 3ed5858e
   end
 end