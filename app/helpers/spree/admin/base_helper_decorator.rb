Spree::Admin::BaseHelper.module_eval do

  def preference_field_for(form, field, options)
    case options[:type]
      when :integer
        form.text_field(field, preference_field_options(options))
      when :boolean
        form.check_box(field, preference_field_options(options))
      when :string
        content_tag('div', class: 'form-group', 'data-hook' => field) do
          "#{content_tag('div', Spree.t('descriptor_name_information_box_text').html_safe,
                         class: 'alert alert-warning') if field.eql?('preferred_descriptor_name')}".html_safe +
          form.text_field(field, preference_field_options(options))
        end
      when :password
        form.password_field(field, preference_field_options(options))
      when :text
        form.text_area(field, preference_field_options(options))
      when :boolean_select
        content_tag('div', class: 'form-group', 'data-hook' => field) do
          label_tag(field, Spree.t(field))
          form.select(field, {Spree.t(:enabled) => true, Spree.t(:disabled) => false}, {}, class: 'select2')
        end
      when :select
        content_tag('div', class: 'form-group', 'data-hook' => field) do
          label_tag(field, Spree.t(field))
          form.select(field, options_for_select(options[:values].map { |key| [I18n.t(key, scope: 'braintree.preferences'), key] }, options[:selected]), {}, class: 'select2')
        end
      else
        form.text_field(field, preference_field_options(options))
    end
  end

  def preference_field_tag(name, value, options)
    case options[:type]
      when :integer
        text_field_tag(name, value, preference_field_options(options))
      when :boolean
        hidden_field_tag(name, 0, id: "#{name}_hidden") +
          check_box_tag(name, 1, value, preference_field_options(options))
      when :string
        text_field_tag(name, value, preference_field_options(options))
      when :password
        password_field_tag(name, value, preference_field_options(options))
      when :text
        text_area_tag(name, value, preference_field_options(options))
      when :boolean_select
        select_tag(name, value, preference_field_options(options))
      when :select
        select_tag(name, value, preference_field_options(options))
      else
        text_field_tag(name, value, preference_field_options(options))
    end
  end

  def preference_fields(object, form, prefix='')
    return unless object.respond_to?(:preferences)
<<<<<<< HEAD
    object.preferences.keys.reject{|x| x.to_s.starts_with? prefix}.map { |key|
=======
    get_preference_fields(object, object.preferences.keys, form)
  end

  def braintree_basic_preference_fields(object, form)
    return unless object.respond_to?(:preferences)
    keys = object.preferences.slice(*basic_braintree_preference_keys).keys
    get_preference_fields(object, keys, form)
  end

  def braintree_advanced_preference_fields(object, form)
    return unless object.respond_to?(:preferences)
    keys = object.preferences.keys.reverse - basic_braintree_preference_keys
    keys_left, keys_right = keys.each_slice((keys.size/2.0).ceil).to_a

    content_tag(:div, get_preference_fields(object, keys_left, form), class: 'col-md-6') +
    content_tag(:div, get_preference_fields(object, keys_right, form), class: 'col-md-6')
  end

  def get_preference_fields(object, keys, form)
    keys.map { |key|
>>>>>>> ab0f0d69
      if object.has_preference?(key)
        form.label("preferred_#{key}", Spree.t(key) + ": ") +
          preference_field_for(form, "preferred_#{key}", type: object.preference_type(key),
                               values: object.send("preferred_#{key}_default").is_a?(Hash) ? object.send("preferred_#{key}_default")[:values] : nil,
                               selected: object.preferences[key])
      end
    }.join("<br />").html_safe
  end

  def basic_braintree_preference_keys
    [:merchant_id, :public_key, :private_key, :server, :test_mode]
  end

end<|MERGE_RESOLUTION|>--- conflicted
+++ resolved
@@ -53,11 +53,8 @@
     end
   end
 
-  def preference_fields(object, form, prefix='')
+  def preference_fields(object, form)
     return unless object.respond_to?(:preferences)
-<<<<<<< HEAD
-    object.preferences.keys.reject{|x| x.to_s.starts_with? prefix}.map { |key|
-=======
     get_preference_fields(object, object.preferences.keys, form)
   end
 
@@ -67,9 +64,10 @@
     get_preference_fields(object, keys, form)
   end
 
-  def braintree_advanced_preference_fields(object, form)
+  def braintree_advanced_preference_fields(object, form, reject_prefix = nil)
+    reject_prefix = reject_prefix.nil? ? ' ' : reject_prefix
     return unless object.respond_to?(:preferences)
-    keys = object.preferences.keys.reverse - basic_braintree_preference_keys
+    keys = object.preferences.keys.reject {|k| k.to_s.starts_with? reject_prefix}.reverse - basic_braintree_preference_keys
     keys_left, keys_right = keys.each_slice((keys.size/2.0).ceil).to_a
 
     content_tag(:div, get_preference_fields(object, keys_left, form), class: 'col-md-6') +
@@ -78,7 +76,6 @@
 
   def get_preference_fields(object, keys, form)
     keys.map { |key|
->>>>>>> ab0f0d69
       if object.has_preference?(key)
         form.label("preferred_#{key}", Spree.t(key) + ": ") +
           preference_field_for(form, "preferred_#{key}", type: object.preference_type(key),
