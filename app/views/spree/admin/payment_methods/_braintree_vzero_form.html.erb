--- conflicted
+++ resolved
@@ -13,11 +13,7 @@
         <% end %>
 
         <% unless @object.new_record? %>
-<<<<<<< HEAD
-          <%= preference_fields(@object, f, @object.reject_preferences) %>
-=======
           <%= braintree_basic_preference_fields(@object, f) %>
->>>>>>> ab0f0d69
 
           <% if @object.respond_to?(:preferences) %>
             <div id="gateway-settings-warning" class="info warning"><%= Spree.t(:provider_settings_warning) %></div>
@@ -72,7 +68,7 @@
 
     <div class="panel-body collapsed" id="advanced-preferences" style="display: none;">
       <% unless @object.new_record? %>
-        <%= braintree_advanced_preference_fields(@object, f) %>
+        <%= braintree_advanced_preference_fields(@object, f, @object.try(:reject_preferences)) %>
       <% end %>
     </div>
   </div>
