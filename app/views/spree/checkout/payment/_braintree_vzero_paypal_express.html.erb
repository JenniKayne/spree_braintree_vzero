<<<<<<< HEAD
<% shipping_address = @order.shipping_address %>
<div id="paypal-container">
  <button id="paypal-submit">
    <%= Spree.t(:save_and_continue) %>
  </button>
</div>
<script src="https://js.braintreegateway.com/v2/braintree.js"></script>
<script src="https://js.braintreegateway.com/v1/braintree-data.js" async=true></script>
<script type="text/javascript">
  $('#order_payments_attributes__payment_method_id_<%= payment_method.id %>').click(function (e) {
    SpreeBraintreeVzero.paypal_express = true;
    SpreeBraintreeVzero.advancedFraudTools = <%= payment_method.preferred_advanced_fraud_tools %>;
    SpreeBraintreeVzero.paymentMethodID = "<%= payment_method.id %>";

    var checkoutFormId = <%= payment_method.preferred_checkout_form_id %>;
    var errorMessagesContainer = <%= payment_method.preferred_error_messages_container_id %>;
    var checkout;

    braintree.setup("<%= payment_method.client_token(current_order) %>", "paypal", {
      container: "paypal-container",
      singleUse: <%= payment_method.preferred_store_payments_in_vault.eql?('do_not_store') %>,
      amount: <%= @order.total %>,
      currency: "<%= current_currency %>",
      locale: "en_us",
      displayName: "<%= payment_method.preferred_paypal_display_name %>",
      enableShippingAddress: true,
      shippingAddressOverride: {
        recipientName: '<%= "#{shipping_address.firstname} #{shipping_address.lastname}" %>',
        streetAddress: '<%= shipping_address.address1 %>',
        extendedAddress: '<%= shipping_address.address2 %>',
        locality: '<%= shipping_address.city %>',
        countryCodeAlpha2: '<%= shipping_address.country.try(:iso) %>',
        postalCode: '<%= shipping_address.zipcode %>',
        region: '<%= shipping_address.state.try(:abbr) %>',
        phone: '<%= shipping_address.phone %>',
        editable: false
      },

      onReady: function (integration)  { checkout = integration; },
      onCancelled: function ()  { $("#paypal-submit").prop("disabled", false); },
      onUnsupported: function ()  { $("#paypal-submit").prop("disabled", false); },
      headless: true,

      onPaymentMethodReceived: function (result) {
        if (result.nonce.length) {
          $(checkoutFormId).append("<input type='hidden' name='order[payments_attributes][][braintree_nonce]' value=" + result.nonce + ">");
          $(checkoutFormId).append("<input type='hidden' name='paypal_email' value=" + result.details.email + ">");
          paymentMethodSelect = $("#order_payments_attributes__braintree_token")
          if(paymentMethodSelect.length) paymentMethodSelect.val("");
          $(checkoutFormId).submit();
        } else {
          $(errorMessagesContainer).prepend("<div class='alert alert-error'><%= I18n.t(:gateway_error, scope: 'braintree.error') %>></div>")
        }
      }
    });

    if (<%= payment_method.preferred_advanced_fraud_tools %>) {
      var BraintreeEnv = "<%= payment_method.preferred_server %>";
      var BraintreeMerchantId = "<%= payment_method.preferred_merchant_id %>";

      window.onBraintreeDataLoad = function () {
        if("<%= payment_method.preferred_kount_merchant_id %>".length)
          var env = BraintreeData.environments[BraintreeEnv]
        else
          var env = BraintreeData.environments[BraintreeEnv].withId("<%= payment_method.preferred_kount_merchant_id %>")
        BraintreeData.setup(BraintreeMerchantId, checkoutFormId, env);
      }
    }

    document.querySelector("#paypal-submit").addEventListener("click", function (e) { e.preventDefault(); checkout.paypal.initAuthFlow(); }, false);
  });
</script>
<hr/>
<br/>
=======
<% payment_method_type = 'paypal' %>

<%= render 'spree/checkout/payment/braintree_vzero/payment', payment_method_type: payment_method_type, payment_method: payment_method %>
>>>>>>> 2ab75244
<|MERGE_RESOLUTION|>--- conflicted
+++ resolved
@@ -1,80 +1,3 @@
-<<<<<<< HEAD
-<% shipping_address = @order.shipping_address %>
-<div id="paypal-container">
-  <button id="paypal-submit">
-    <%= Spree.t(:save_and_continue) %>
-  </button>
-</div>
-<script src="https://js.braintreegateway.com/v2/braintree.js"></script>
-<script src="https://js.braintreegateway.com/v1/braintree-data.js" async=true></script>
-<script type="text/javascript">
-  $('#order_payments_attributes__payment_method_id_<%= payment_method.id %>').click(function (e) {
-    SpreeBraintreeVzero.paypal_express = true;
-    SpreeBraintreeVzero.advancedFraudTools = <%= payment_method.preferred_advanced_fraud_tools %>;
-    SpreeBraintreeVzero.paymentMethodID = "<%= payment_method.id %>";
-
-    var checkoutFormId = <%= payment_method.preferred_checkout_form_id %>;
-    var errorMessagesContainer = <%= payment_method.preferred_error_messages_container_id %>;
-    var checkout;
-
-    braintree.setup("<%= payment_method.client_token(current_order) %>", "paypal", {
-      container: "paypal-container",
-      singleUse: <%= payment_method.preferred_store_payments_in_vault.eql?('do_not_store') %>,
-      amount: <%= @order.total %>,
-      currency: "<%= current_currency %>",
-      locale: "en_us",
-      displayName: "<%= payment_method.preferred_paypal_display_name %>",
-      enableShippingAddress: true,
-      shippingAddressOverride: {
-        recipientName: '<%= "#{shipping_address.firstname} #{shipping_address.lastname}" %>',
-        streetAddress: '<%= shipping_address.address1 %>',
-        extendedAddress: '<%= shipping_address.address2 %>',
-        locality: '<%= shipping_address.city %>',
-        countryCodeAlpha2: '<%= shipping_address.country.try(:iso) %>',
-        postalCode: '<%= shipping_address.zipcode %>',
-        region: '<%= shipping_address.state.try(:abbr) %>',
-        phone: '<%= shipping_address.phone %>',
-        editable: false
-      },
-
-      onReady: function (integration)  { checkout = integration; },
-      onCancelled: function ()  { $("#paypal-submit").prop("disabled", false); },
-      onUnsupported: function ()  { $("#paypal-submit").prop("disabled", false); },
-      headless: true,
-
-      onPaymentMethodReceived: function (result) {
-        if (result.nonce.length) {
-          $(checkoutFormId).append("<input type='hidden' name='order[payments_attributes][][braintree_nonce]' value=" + result.nonce + ">");
-          $(checkoutFormId).append("<input type='hidden' name='paypal_email' value=" + result.details.email + ">");
-          paymentMethodSelect = $("#order_payments_attributes__braintree_token")
-          if(paymentMethodSelect.length) paymentMethodSelect.val("");
-          $(checkoutFormId).submit();
-        } else {
-          $(errorMessagesContainer).prepend("<div class='alert alert-error'><%= I18n.t(:gateway_error, scope: 'braintree.error') %>></div>")
-        }
-      }
-    });
-
-    if (<%= payment_method.preferred_advanced_fraud_tools %>) {
-      var BraintreeEnv = "<%= payment_method.preferred_server %>";
-      var BraintreeMerchantId = "<%= payment_method.preferred_merchant_id %>";
-
-      window.onBraintreeDataLoad = function () {
-        if("<%= payment_method.preferred_kount_merchant_id %>".length)
-          var env = BraintreeData.environments[BraintreeEnv]
-        else
-          var env = BraintreeData.environments[BraintreeEnv].withId("<%= payment_method.preferred_kount_merchant_id %>")
-        BraintreeData.setup(BraintreeMerchantId, checkoutFormId, env);
-      }
-    }
-
-    document.querySelector("#paypal-submit").addEventListener("click", function (e) { e.preventDefault(); checkout.paypal.initAuthFlow(); }, false);
-  });
-</script>
-<hr/>
-<br/>
-=======
 <% payment_method_type = 'paypal' %>
 
 <%= render 'spree/checkout/payment/braintree_vzero/payment', payment_method_type: payment_method_type, payment_method: payment_method %>
->>>>>>> 2ab75244
