--- conflicted
+++ resolved
@@ -36,30 +36,12 @@
       <p id="hosted-fields-cvv" class="hosted-fields-input"></p>
 
       <%= label_tag 'expiration_date_label', payment_method.preferred_expiration_date_placeholder %>
-<<<<<<< HEAD
-      <span class="required">*</span>
-      <p id="hosted-fields-expiration-date" class="hosted-fields-input"></p>
-  <% elsif dropin %>
-    <div class="<%= display_payment_methods_list ? 'new-braintree-payment-method' : '' %>" style="<%= display_payment_methods_list ? 'display: none;' : '' %>">
-      <div id="payment-form"/>
-    </div>
-  <% else %>
-    <button id="paypal-submit", class="new-braintree-payment-method braintree-submit", style="display: none;" %>
-      <%= Spree.t(:place_order) %>
-    </button>
-  <% end %>
-
-  <% unless paypal %>
-    <%= submit_tag Spree.t(:save_and_continue), class: 'btn btn-lg btn-success primary new-braintree-payment-method braintree-submit', style: 'display: none;' %>
-  <% end %>
-=======
       <span class="required">*</span><br />
-      <p id="hosted-fields-expiration-date" class="form-control"></p>
+      <span id="hosted-fields-expiration-date" class="hosted-fields-input"></span>
     <% elsif dropin %>
       <div id="payment-form"/>
     <% end %>
   </div>
->>>>>>> f596a225
 </div>
 <hr/>
 <br/>
