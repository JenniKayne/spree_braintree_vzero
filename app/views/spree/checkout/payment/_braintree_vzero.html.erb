<% display_payment_methods_list = !payment_method.preferred_3dsecure && (@methods = payment_method.customer_payment_methods(@order)).any? %>
<% payment_method_type = payment_method.is_a?(Spree::Gateway::BraintreeVzeroDropInUI) ? 'dropin' : 'custom' %>

<div class="well clearfix %>">
  <% if display_payment_methods_list %>
    <% if @methods.any? %>
      <%= label_tag 'saved_payment_methods', I18n.t('braintree.checkout.saved_payment_method') %>
      <br/>
      <%= select_tag 'order[payments_attributes][][braintree_token]', options_from_braintree_payments(@methods), class: 'form-control' %>
      <br/><br/>
    <% end %>

    <div class="radio">
      <label data-hook="braintree_payment_method_field">
        <%= link_to Spree.t(:add_new_credit_card), '', id: 'show-new-payment' %>
      </label>
    </div>
  <% end %>

  <div class="<%= display_payment_methods_list ? 'new-braintree-payment-method' : '' %>" style="<%= display_payment_methods_list ? 'display: none;' : '' %>">
    <% if payment_method_type.eql?('custom') %>
      <%= label_tag 'card_number_label', payment_method.preferred_number_placeholder %>
      <span class="required">*</span><br />
      <div id="hosted-fields-number" class="hosted-fields-input"></div>

      <%= label_tag 'cvv_label', payment_method.preferred_cvv_placeholder %>
      <span class="required">*</span><br />
      <p id="hosted-fields-cvv" class="hosted-fields-input"></p>

      <%= label_tag 'expiration_date_label', payment_method.preferred_expiration_date_placeholder %>
      <span class="required">*</span><br />
<<<<<<< HEAD
      <p id="hosted-fields-expiration-date" class="hosted-fields-input"></p>
=======
      <p id="hosted-fields-expiration-date" class="form-control"></p>
    <% else %>
      <div id="payment-form"/>
>>>>>>> 72c8e749
    <% end %>
  </div>
  <%= submit_tag Spree.t(:save_and_continue), class: 'btn btn-lg btn-success primary new-braintree-payment-method braintree-submit', style: 'display: none;' %>
</div>
<hr/>
<br/>

<script src="https://js.braintreegateway.com/v2/braintree.js"></script>
<script>
  $('#order_payments_attributes__payment_method_id_<%= payment_method.id %>').click(function (e) {
    var clientToken = "<%= payment_method.client_token(current_order) %>";
    var checkoutFormId = <%= payment_method.preferred_checkout_form_id %>;
    var errorMessagesContainer = <%= payment_method.preferred_error_messages_container_id %>;

    <% if payment_method_type.eql?('dropin') %>
      var container = "<%= payment_method.preferred_dropin_container %>";
      $('#' + container).empty();
    <% end %>

    SpreeBraintreeVzero.advancedFraudTools = <%= payment_method.preferred_advanced_fraud_tools %>;
    SpreeBraintreeVzero.threeDSecure = <%= payment_method.preferred_3dsecure %>;
    SpreeBraintreeVzero.paypal_express = false;

    braintree.setup(clientToken, '<%= payment_method_type %>', {
      <% if payment_method_type.eql?('dropin') %>
        container: container,

        paypal: {
          singleUse: <%= payment_method.preferred_store_payments_in_vault.eql?(:do_not_store) %>,
          amount: <%= current_order.total %>,
          currency: "<%= current_currency %>"
        },
      <% else %>
        id: checkoutFormId,
        hostedFields: {
          styles: {
            <%= render partial: 'spree/checkout/payment/braintree_vzero/hosted_fields_styles', formats: [:js] %>
          },
          number: {
            selector: "<%= payment_method.preferred_number_selector %>",
            placeholder: "<%= payment_method.preferred_number_placeholder %>"
          },
          cvv: {
            selector: "<%= payment_method.preferred_cvv_selector %>",
            placeholder: "<%= payment_method.preferred_cvv_placeholder %>"
          },
          expirationDate: {
            selector: "<%= payment_method.preferred_expiration_date_selector %>",
            placeholder: "<%= payment_method.preferred_expiration_date_placeholder %>"
          },

          onFieldEvent: function (event) {
            <%= render partial: 'spree/checkout/payment/braintree_vzero/hosted_fields_on_field_event_callback', formats: [:js] %>
          }
        },
      <% end %>

      onPaymentMethodReceived: function (result) {
        if (SpreeBraintreeVzero.threeDSecure && result.type == "CreditCard") {
          var client = new braintree.api.Client({
            clientToken: clientToken
          });

          client.verify3DS({
            amount: <%= current_order.total %>,
            creditCard: result.nonce
          }, function (error, response) {
            if (!error) {
              $(checkoutFormId).append("<input type='hidden' name='order[payments_attributes][][braintree_nonce]' value=" + response.nonce + ">");
              $(checkoutFormId).submit();
            } else {
              $(errorMessagesContainer).prepend("<div class='alert alert-error'><%= I18n.t(:gateway_error, scope: 'braintree.error') %>></div>")
            }
          });


        } else {
          $(checkoutFormId).append("<input type='hidden' name='order[payments_attributes][][braintree_nonce]' value=" + result.nonce + ">");
          $(checkoutFormId).submit();
        }
      },

      onReady: function (integration) {
        <%= render partial: 'spree/checkout/payment/braintree_vzero/dropin_on_ready_callback', formats: [:js] %>
      },

      onError: function (error) {
        <%= render partial: 'spree/checkout/payment/braintree_vzero/dropin_on_error_callback', formats: [:js] %>
      }

    });

    SpreeBraintreeVzero.paymentMethodID = "<%= payment_method.id %>";

    if (SpreeBraintreeVzero.advancedFraudTools) {
      var BraintreeEnv = "<%= payment_method.preferred_server %>";
      var BraintreeMerchantId = "<%= payment_method.preferred_merchant_id %>";

      window.onBraintreeDataLoad = function () {
        if("<%= payment_method.preferred_kount_merchant_id %>".length)
          var env = BraintreeData.environments[BraintreeEnv]
        else
          var env = BraintreeData.environments[BraintreeEnv].withId("<%= payment_method.preferred_kount_merchant_id %>")
        BraintreeData.setup(BraintreeMerchantId, checkoutFormId.id, env);
      };
    }
  });
</script>
<% if payment_method.preferred_advanced_fraud_tools %>
  <script src="https://js.braintreegateway.com/v1/braintree-data.js" async="true"></script>
<% end %><|MERGE_RESOLUTION|>--- conflicted
+++ resolved
@@ -29,13 +29,9 @@
 
       <%= label_tag 'expiration_date_label', payment_method.preferred_expiration_date_placeholder %>
       <span class="required">*</span><br />
-<<<<<<< HEAD
       <p id="hosted-fields-expiration-date" class="hosted-fields-input"></p>
-=======
-      <p id="hosted-fields-expiration-date" class="form-control"></p>
     <% else %>
       <div id="payment-form"/>
->>>>>>> 72c8e749
     <% end %>
   </div>
   <%= submit_tag Spree.t(:save_and_continue), class: 'btn btn-lg btn-success primary new-braintree-payment-method braintree-submit', style: 'display: none;' %>
