<div id="payment-form"></div>
<%= submit_tag Spree.t(:save_and_continue), class: 'btn btn-lg btn-success primary' %>

<hr/>
<br/>

<script src="https://js.braintreegateway.com/v2/braintree.js"></script>
<script>
  var clientToken = "<%= payment_method.client_token(current_order, current_spree_user) %>";
<<<<<<< HEAD
  var checkoutFormId = <%= payment_method.preferred_dropin_checkout_form_id %>;
  var error_messagesContainer = <%= payment_method.preferred_dropin_error_messages_container_id %>;
=======
  var checkoutFormId = <%= Rails.application.secrets.braintree_checkout_form_id || 'checkout_form_payment' %>;
  var errorMessagesContainer = <%= Rails.application.secrets.braintree_error_messages_container_id || 'content' %>;
>>>>>>> dbf76745

  SpreeBraintreeVzero.advancedFraudTools = <%= payment_method.preferred_advanced_fraud_tools %>
  SpreeBraintreeVzero.threeDSecure = <%= payment_method.preferred_3dsecure %>

<<<<<<< HEAD
          braintree.setup(clientToken, "dropin", {
            container: "<%= payment_method.preferred_dropin_container %>",

            onPaymentMethodReceived: function (result) {
              if (SpreeBraintreeVzero.threeDSecure && result.type == "CreditCard") {
                var client = new braintree.api.Client({
                  clientToken: clientToken
                });

                client.verify3DS({
                  amount: <%= current_order.total %>,
                  creditCard: result.nonce
                }, function (error, response) {
                  if (!error) {
                    $(checkoutFormId).append("<input type='hidden' name='payment_method_nonce' value=" + response.nonce + ">");
                    $(checkoutFormId).submit();
                  } else {
                    $(error_messagesContainer).prepend("<div class='alert alert-error'><%= I18n.t(:gateway_error, scope: 'braintree.error') %>></div>")
                  }
                });


              } else {
                $(checkoutFormId).append("<input type='hidden' name='payment_method_nonce' value=" + result.nonce + ">");
                $(checkoutFormId).submit();
              }
            },

            onReady: function(integration) {
              <%= render partial: 'spree/checkout/payment/braintree_vzero/dropin_on_ready_callback', formats: [:js] %>
            },

            onError: function(error) {
              <%= render partial: 'spree/checkout/payment/braintree_vzero/dropin_on_error_callback', formats: [:js] %>
            }

          });
=======
  braintree.setup(clientToken, "dropin", {
    container: "payment-form",

    onPaymentMethodReceived: function (result) {
      if (SpreeBraintreeVzero.threeDSecure && result.type == 'CreditCard') {
        var client = new braintree.api.Client({
          clientToken: clientToken
        });

        client.verify3DS({
          amount: <%= current_order.total %>,
          creditCard: result.nonce
        }, function (error, response) {
          if (!error) {
            $(checkoutFormId).append('<input type="hidden" name="payment_method_nonce" value=' + response.nonce + '>');
            $(checkoutFormId).submit();
          } else {
            $(errorMessagesContainer).prepend("<div class='alert alert-error'><%= I18n.t(:gateway_error, scope: 'braintree.error') %>></div>")
          }
        });


      } else {
        $(checkoutFormId).append('<input type="hidden" name="payment_method_nonce" value=' + result.nonce + '>');
        $(checkoutFormId).submit();
      }
    }

  });
>>>>>>> dbf76745

  SpreeBraintreeVzero.paymentMethodID = "<%= payment_method.id %>";

  if (SpreeBraintreeVzero.advancedFraudTools) {
    var BraintreeEnv = "<%= payment_method.preferred_server %>";
    var BraintreeMerchantId = "<%= payment_method.preferred_merchant_id %>";

    window.onBraintreeDataLoad = function () {
      BraintreeData.setup(BraintreeMerchantId, checkoutFormId.id, BraintreeData.environments[BraintreeEnv]);
    };
  }
</script>
<% if payment_method.preferred_advanced_fraud_tools %>
  <script src="https://js.braintreegateway.com/v1/braintree-data.js" async="true"></script>
<% end %><|MERGE_RESOLUTION|>--- conflicted
+++ resolved
@@ -7,61 +7,17 @@
 <script src="https://js.braintreegateway.com/v2/braintree.js"></script>
 <script>
   var clientToken = "<%= payment_method.client_token(current_order, current_spree_user) %>";
-<<<<<<< HEAD
   var checkoutFormId = <%= payment_method.preferred_dropin_checkout_form_id %>;
-  var error_messagesContainer = <%= payment_method.preferred_dropin_error_messages_container_id %>;
-=======
-  var checkoutFormId = <%= Rails.application.secrets.braintree_checkout_form_id || 'checkout_form_payment' %>;
-  var errorMessagesContainer = <%= Rails.application.secrets.braintree_error_messages_container_id || 'content' %>;
->>>>>>> dbf76745
+  var errorMessagesContainer = <%= payment_method.preferred_dropin_error_messages_container_id %>;
 
   SpreeBraintreeVzero.advancedFraudTools = <%= payment_method.preferred_advanced_fraud_tools %>
   SpreeBraintreeVzero.threeDSecure = <%= payment_method.preferred_3dsecure %>
 
-<<<<<<< HEAD
-          braintree.setup(clientToken, "dropin", {
-            container: "<%= payment_method.preferred_dropin_container %>",
-
-            onPaymentMethodReceived: function (result) {
-              if (SpreeBraintreeVzero.threeDSecure && result.type == "CreditCard") {
-                var client = new braintree.api.Client({
-                  clientToken: clientToken
-                });
-
-                client.verify3DS({
-                  amount: <%= current_order.total %>,
-                  creditCard: result.nonce
-                }, function (error, response) {
-                  if (!error) {
-                    $(checkoutFormId).append("<input type='hidden' name='payment_method_nonce' value=" + response.nonce + ">");
-                    $(checkoutFormId).submit();
-                  } else {
-                    $(error_messagesContainer).prepend("<div class='alert alert-error'><%= I18n.t(:gateway_error, scope: 'braintree.error') %>></div>")
-                  }
-                });
-
-
-              } else {
-                $(checkoutFormId).append("<input type='hidden' name='payment_method_nonce' value=" + result.nonce + ">");
-                $(checkoutFormId).submit();
-              }
-            },
-
-            onReady: function(integration) {
-              <%= render partial: 'spree/checkout/payment/braintree_vzero/dropin_on_ready_callback', formats: [:js] %>
-            },
-
-            onError: function(error) {
-              <%= render partial: 'spree/checkout/payment/braintree_vzero/dropin_on_error_callback', formats: [:js] %>
-            }
-
-          });
-=======
   braintree.setup(clientToken, "dropin", {
-    container: "payment-form",
+    container: "<%= payment_method.preferred_dropin_container %>",
 
     onPaymentMethodReceived: function (result) {
-      if (SpreeBraintreeVzero.threeDSecure && result.type == 'CreditCard') {
+      if (SpreeBraintreeVzero.threeDSecure && result.type == "CreditCard") {
         var client = new braintree.api.Client({
           clientToken: clientToken
         });
@@ -71,7 +27,7 @@
           creditCard: result.nonce
         }, function (error, response) {
           if (!error) {
-            $(checkoutFormId).append('<input type="hidden" name="payment_method_nonce" value=' + response.nonce + '>');
+            $(checkoutFormId).append("<input type='hidden' name='payment_method_nonce' value=" + response.nonce + ">");
             $(checkoutFormId).submit();
           } else {
             $(errorMessagesContainer).prepend("<div class='alert alert-error'><%= I18n.t(:gateway_error, scope: 'braintree.error') %>></div>")
@@ -80,13 +36,20 @@
 
 
       } else {
-        $(checkoutFormId).append('<input type="hidden" name="payment_method_nonce" value=' + result.nonce + '>');
+        $(checkoutFormId).append("<input type='hidden' name='payment_method_nonce' value=" + result.nonce + ">");
         $(checkoutFormId).submit();
       }
+    },
+
+    onReady: function(integration) {
+      <%= render partial: 'spree/checkout/payment/braintree_vzero/dropin_on_ready_callback', formats: [:js] %>
+    },
+
+    onError: function(error) {
+      <%= render partial: 'spree/checkout/payment/braintree_vzero/dropin_on_error_callback', formats: [:js] %>
     }
 
   });
->>>>>>> dbf76745
 
   SpreeBraintreeVzero.paymentMethodID = "<%= payment_method.id %>";
 
