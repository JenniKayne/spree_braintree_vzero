--- conflicted
+++ resolved
@@ -38,15 +38,11 @@
       SpreeBraintreeVzero.updateSaveAndContinueVisibility();
   },
   enableSubmitButton: function() {
-<<<<<<< HEAD
     $('.button:disabled').attr('disabled', false).removeClass('disabled').addClass('primary');
-=======
-    $('.btn:disabled').attr('disabled', false).removeClass('disabled').addClass('primary');
   },
   addDeviceData: function() {
     if(SpreeBraintreeVzero.deviceData)
       $(SpreeBraintreeVzero.checkoutFormId).append("<input type='hidden' name='device_data' value=" + SpreeBraintreeVzero.deviceData + ">");
->>>>>>> 2d849d74
   }
 }
 
