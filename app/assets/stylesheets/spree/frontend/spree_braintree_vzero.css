--- conflicted
+++ resolved
@@ -2,8 +2,6 @@
 Placeholder manifest file.
 the installer will append this file to the app vendored assets here: 'vendor/assets/stylesheets/spree/frontend/all.css'
 */
-<<<<<<< HEAD
-=======
 
 .braintree-paypal-button {
   background-color: transparent;
@@ -16,7 +14,6 @@
   border: none
 }
 
->>>>>>> 8028a4be
 .hosted-fields-input {
     border: 1px solid #d9d9db;
     padding: 5px;
