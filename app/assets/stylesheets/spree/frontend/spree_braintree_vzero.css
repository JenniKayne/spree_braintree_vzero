--- conflicted
+++ resolved
@@ -2,14 +2,12 @@
 Placeholder manifest file.
 the installer will append this file to the app vendored assets here: 'vendor/assets/stylesheets/spree/frontend/all.css'
 */
-
-<<<<<<< HEAD
-img#paypal-logo {
-  vertical-align: middle;
-=======
 .hosted-fields-input {
     border: 1px solid #d9d9db;
     padding: 5px;
     height: 14px;
->>>>>>> 5872668c
+}
+
+img#paypal-logo {
+  vertical-align: middle;
 }